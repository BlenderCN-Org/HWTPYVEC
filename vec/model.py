# ##### BEGIN GPL LICENSE BLOCK #####
#
#  This program is free software; you can redistribute it and/or
#  modify it under the terms of the GNU General Public License
#  as published by the Free Software Foundation; either version 2
#  of the License, or (at your option) any later version.
#
#  This program is distributed in the hope that it will be useful,
#  but WITHOUT ANY WARRANTY; without even the implied warranty of
#  MERCHANTABILITY or FITNESS FOR A PARTICULAR PURPOSE.  See the
#  GNU General Public License for more details.
#
#  You should have received a copy of the GNU General Public License
#  along with this program; if not, write to the Free Software Foundation,
#  Inc., 51 Franklin Street, Fifth Floor, Boston, MA 02110-1301, USA.
#
# ##### END GPL LICENSE BLOCK #####

"""Converting 2d vector art to 3d models.

This is a generic converter, with a sample output
to .obj format.
"""

__author__ = "howard.trickey@gmail.com"

from . import geom
from . import vecfile
from . import art2polyarea
from . import triquad

class Model(object):
  """Contains a generic 3d model.

  A generic 3d model has vertices with 3d coordinates.
  Each vertex gets a 'vertex id', which is an index that
  can be used to refer to the vertex and can be used
  to retrieve the 3d coordinates of the point.

  The actual visible part of the geometry are the faces,
  which are n-gons (n>2), specified by a vector of the
  n corner vertices.
  Faces may also have colors.

  Attributes:
    points: geom.Points - the 3d vertices
    faces: list of list of indices (each a CCW traversal of a face)
    colors: list of (float, float, float) - if present, is parallel to 
        faces list and gives rgb colors of faces
  """

  def __init__(self):
    self.points = geom.Points()
    self.faces = []
    self.colors = []

  def bounds(self):
    """Find bounding box of model. 

    Returns:
      ([minx,miny,minz],[maxx,maxy,maxz])
    """

    huge = 1e100
    minv = [huge, huge, huge]
    maxv = [-huge, -huge, -huge]
    for face in self.faces:
      for v in face:
        vcoords = self.points.pos[v]
        for i in range(3):
          if vcoords[i] < minv[i]:
            minv[i] = vcoords[i]
          if vcoords[i] > maxv[i]:
            maxv[i] = vcoords[i]
    if minv[0] == huge:
      minv = [0.0, 0.0, 0.0]
    if maxv[0] == huge:
      maxv = [0.0, 0.0, 0.0]
    return (minv, maxv)

  def scale_and_center(self, scaled_side_target):
    """Adjust the coordinates of the model so that
    it is centered at the origin and has its longest
    dimension scaled to be scaled_side_target."""

    (minv, maxv) = self.bounds()
    maxside = max([ maxv[i]-minv[i] for i in range(3) ])
    if maxside > 0.0:
      scale = scaled_side_target / maxside
    else:
      scale = 1.0
    translate = [ -0.5*(maxv[i]+minv[i]) for i in range(3) ]
    for v in range(len(self.points.pos)):
      self.points.pos[v] = [ scale*(self.points.pos[v][i] + translate[i]) for i in range(3) ]

  def writeObjFile(self, fname):
    """Write the model as a .obj format file.

    Args:
      fname: filename to write to
    """

    f = open(fname, "w")
    for i in range(0, len(self.points.pos)):
      f.write("v %f %f %f\n" % tuple(self.points.pos[i]))
    for face in self.faces:
      f.write("f")
      for v in face:
        f.write(" %d" % (v+1))  # .obj vertices start at 1
      f.write("\n")
    f.close()

class ImportOptions(object):
  """Contains options used to control model import.

  Attributes:
    quadrangulate: bool - should n-gons be quadrangulated?
    convert_options: art2polyarea.ConvertOptions -
      options about how to convert vector files into
      polygonal areas
    scaled_side_target: float - scale model so that longest side
      is this length, if > 0.
    extrude_depth: float - if > 0, extrude polygons up by this amount
    bevel_amount: float - if > 0, inset polygons by this amount
    bevel_pitch: float - if > 0, angle in radians of bevel
  """

  def __init__(self):
    self.quadrangulate = True
    self.convert_options = art2polyarea.ConvertOptions()
    self.scaled_side_target = 4.0
    self.extrude_depth = 0.0
    self.bevel_amount = 0.0
    self.bevel_pitch = 0.0


def ReadVecFileToModel(fname, options):
  """Read vector art file and convert to Model.

  Args:
    fname: string - the file to read
    options: ImportOptions - specifies some choices about import
  Returns:
    (Model, string): if there was a major problem, Model may be None.
      The string will be errors and warnings.
  """

  art = vecfile.ParseVecFile(fname)
  if art is None:
    return (None, "Problem reading file or unhandled type")
  return ArtToModel(art, options)


def ArtToModel(art, options):
  """Convert an Art object into a Model object.

  We apply scale_and_center to the model before returning,
  using options.scaled_side_target, if it is greater than 0.

  Args:
    art: vecfile.Art - the Art object to convert.
    options: ImportOptions - specifies some choices about import
  Returns:
    (Model, string): if there was a major problem, Model may be None.
      The string will be errors and warnings.
  """

  pareas = art2polyarea.ArtToPolyAreas(art, options.convert_options)
  if not pareas:
    return (None, "No visible faces found")
  model = PolyAreasToModel(pareas, options)
  if model and options.scaled_side_target > 0:
    model.scale_and_center(options.scaled_side_target)
  return (model, "")


<<<<<<< HEAD
def PolyAreasToModel(polyareas, options):
  """Convert a list of PolyAreas into a Model object.
  
  Args:
    polyareas: list of geom.PolyArea
    options: ImportOptions
=======
def PolyAreasToModel(polyareas, quadrangulate):
  """Convert a PolyAreas into a Model object.
  
  Args:
    polyareas: geom.PolyAreas
    quadrangulate: bool - whether or not to quadrangulate n-gons
>>>>>>> bfb21702
  Returns:
    Model
  """

  m = Model()
  if not polyareas:
    return m
  pfaces = []
  pcolors = []
<<<<<<< HEAD
  for pa in polyareas:
    if options.quadrangulate:
=======
  m.points = polyareas.points
  for pa in polyareas.polyareas:
    if quadrangulate:
>>>>>>> bfb21702
      if len(pa.poly) == 0:
        continue
      if not pa.holes:
        qpa = triquad.QuadrangulateFace(pa.poly, pa.points)
      else:
        qpa = triquad.QuadrangulateFaceWithHoles(pa.poly, pa.holes, pa.points)
      pfaces.extend(qpa)
      pcolors.extend([ pa.color ] * len(qpa))
    else:
      pfaces.append(pa.poly)
      pcolors.append(pa.color)
  m.faces = pfaces
  m.colors = pcolors
  if len(m.points.pos) > 0 and len(m.points.pos[0]) == 2:
    m.points = m.points.AddZCoord(0.0)
  return m


<<<<<<< HEAD
def AddPolyAreaToModel(polyarea, options):
  ""Convert and add one PolyArea to a Model.

  Args:
    polyarea: geom.PolyArea
    model: Model
    options: ImportOptions
  Side Effects:
    Adds into model the faces resulting from processing polyarea according
    to options.
  """

  backpa = None
  toppas = None
  if polyarea.CoordDimen() == 2:
    polyarea.points = polyarea.points.AddZCoord(0.0)
  if options.extrude_depth > 0.0:
    backpa = polyarea.Copy(translate=(0.0, 0.0, -options.extrude_depth)
  if options.bevel_amount > 0.0:
    toppas = InsetPolyArea(polyarea, model)


def _maptuple(t, vmap):
  """Return a tuple t' where each index i in t is replaced by vmap[i]."""

  return tuple([ vmap[i] for i in t ] )


=======
>>>>>>> bfb21702
def OffsetToModel(off, vspeed, quadrangulate):
  """Convert an Offset object into a Model object.

  Args:
    off: offset.Offset
    vspeed: float - vertical speed - how fast height grows with time
    quadrangulate: bool - if True quandrangulate any ngons
  Returns:
    Model
  """

  m = Model()
  m.points = off.polyarea.points
  if len(m.points.pos) > 0 and len(m.points.pos[0]) == 2:
    m.points = m.points.AddZCoord(0.0)
  o = off
  ostack = [ ]
  while o:
    if o.endtime == 0.0:
      _MakeInnerFacesOffsetModel(m, o, quadrangulate)
    else:
      zouter = o.timesofar * vspeed
      zinner = zouter + o.endtime * vspeed
      for face in o.facespokes:
        n = len(face)
        for i, spoke in enumerate(face):
          nextspoke = face[(i+1) % n]
          v0 = spoke.origin
          v1 = nextspoke.origin
          v2 = nextspoke.dest
          v3 = spoke.dest
          for v in [v0, v1]:
            m.points.ChangeZCoord(v, zouter)
          for v in [v2, v3]:
            m.points.ChangeZCoord(v, zinner)
          if v2 == v3:
            mface = [v0, v1, v2]
          else:
            mface = [v0, v1, v2, v3]
          m.faces.append(mface)
    ostack.extend(o.inneroffsets)
    if ostack:
      o = ostack.pop()
    else:
      o = None
  return m


def _MakeInnerFacesOffsetModel(model, off, quadrangulate):
  """Make the inner faces, given by off, of model.
  """

  # TODO
  pass


def ExtrudePolyAreasInModel(model, polyareas, depth):
  """Extrude the boundaries given by polyareas by -depth in z.

  Arguments:
    model: Model - where to do extrusion
    polyareas: geom.Polyareas
    depth: float
  Side Effects:
    For all edges in polys in polyareas, make quads in Model
    extending those edges by depth in the negative z direction.
    The color will be the color of the face that the edge is part of.
  """

  for pa in polyareas.polyareas:
    _ExtrudePoly(model, pa.poly, depth, pa.color, True)
    for p in pa.holes:
      _ExtrudePoly(model, p, depth, pa.color, False)


def _ExtrudePoly(model, poly, depth, color, isccw):
  """Extrude the poly by -depth in z

  Arguments:
    model: Model - where to do extrusion
    poly: list of vertex indices
    depth: float
    color: tuple of three floats
    isccw: True if counter-clockwise
  Side Effects
    For all edges in poly, make quads in Model
    extending those edges by depth in the negative z direction.
    The color will be the color of the face that the edge is part of.
  """

  if len(poly) < 2:
    return
  points = model.points
  if isccw:
    incr = 1
  else:
    incr = -1
  for i, v in enumerate(poly):
    vnext = poly[(i+incr) % len(poly)]
    (x0,y0,z0) = points.pos[v]
    (x1,y1,z1) = points.pos[vnext]
    vextrude = points.Add((x0,y0,z0-depth))
    vnextextrude = points.Add((x1,y1,z1-depth))
    if isccw:
      sideface = [v, vextrude, vnextextrude, vnext]
    else:
      sideface = [v, vnext, vnextextrude, vextrude]
    model.faces.append(sideface)
    model.colors.append(color)

<|MERGE_RESOLUTION|>--- conflicted
+++ resolved
@@ -174,21 +174,12 @@
   return (model, "")
 
 
-<<<<<<< HEAD
 def PolyAreasToModel(polyareas, options):
-  """Convert a list of PolyAreas into a Model object.
-  
-  Args:
-    polyareas: list of geom.PolyArea
-    options: ImportOptions
-=======
-def PolyAreasToModel(polyareas, quadrangulate):
   """Convert a PolyAreas into a Model object.
   
   Args:
     polyareas: geom.PolyAreas
-    quadrangulate: bool - whether or not to quadrangulate n-gons
->>>>>>> bfb21702
+    options: ImportOptions
   Returns:
     Model
   """
@@ -198,14 +189,9 @@
     return m
   pfaces = []
   pcolors = []
-<<<<<<< HEAD
-  for pa in polyareas:
-    if options.quadrangulate:
-=======
   m.points = polyareas.points
   for pa in polyareas.polyareas:
-    if quadrangulate:
->>>>>>> bfb21702
+    if options.quadrangulate:
       if len(pa.poly) == 0:
         continue
       if not pa.holes:
@@ -224,9 +210,8 @@
   return m
 
 
-<<<<<<< HEAD
 def AddPolyAreaToModel(polyarea, options):
-  ""Convert and add one PolyArea to a Model.
+  """Convert and add one PolyArea to a Model.
 
   Args:
     polyarea: geom.PolyArea
@@ -242,19 +227,11 @@
   if polyarea.CoordDimen() == 2:
     polyarea.points = polyarea.points.AddZCoord(0.0)
   if options.extrude_depth > 0.0:
-    backpa = polyarea.Copy(translate=(0.0, 0.0, -options.extrude_depth)
+    backpa = polyarea.Copy(translate=(0.0, 0.0, -options.extrude_depth))
   if options.bevel_amount > 0.0:
     toppas = InsetPolyArea(polyarea, model)
 
 
-def _maptuple(t, vmap):
-  """Return a tuple t' where each index i in t is replaced by vmap[i]."""
-
-  return tuple([ vmap[i] for i in t ] )
-
-
-=======
->>>>>>> bfb21702
 def OffsetToModel(off, vspeed, quadrangulate):
   """Convert an Offset object into a Model object.
 
